/*
 * Copyright 2020 Spotify AB
 *
 * Licensed under the Apache License, Version 2.0 (the "License");
 * you may not use this file except in compliance with the License.
 * You may obtain a copy of the License at
 *
 *     http://www.apache.org/licenses/LICENSE-2.0
 *
 * Unless required by applicable law or agreed to in writing, software
 * distributed under the License is distributed on an "AS IS" BASIS,
 * WITHOUT WARRANTIES OR CONDITIONS OF ANY KIND, either express or implied.
 * See the License for the specific language governing permissions and
 * limitations under the License.
 */

import {
  ApiRegistry,
  alertApiRef,
  errorApiRef,
  AlertApiForwarder,
  ConfigApi,
  ErrorApiForwarder,
  ErrorAlerter,
  featureFlagsApiRef,
  FeatureFlags,
  GoogleAuth,
  GithubAuth,
  OAuth2,
  OktaAuth,
  GitlabAuth,
  oauthRequestApiRef,
  OAuthRequestManager,
  googleAuthApiRef,
  githubAuthApiRef,
  oauth2ApiRef,
  oktaAuthApiRef,
  gitlabAuthApiRef,
  storageApiRef,
  WebStorage,
} from '@backstage/core';

import {
  lighthouseApiRef,
  LighthouseRestApi,
} from '@backstage/plugin-lighthouse';

import { techRadarApiRef, TechRadar } from '@backstage/plugin-tech-radar';

import { CircleCIApi, circleCIApiRef } from '@backstage/plugin-circleci';
import { catalogApiRef, CatalogClient } from '@backstage/plugin-catalog';

import { gitOpsApiRef, GitOpsRestApi } from '@backstage/plugin-gitops-profiles';
import {
  graphQlBrowseApiRef,
  GraphQLEndpoints,
} from '@backstage/plugin-graphiql';
import { scaffolderApiRef, ScaffolderApi } from '@backstage/plugin-scaffolder';

import { rollbarApiRef, RollbarClient } from '@backstage/plugin-rollbar';
import {
  GithubActionsClient,
  githubActionsApiRef,
} from '@backstage/plugin-github-actions';

export const apis = (config: ConfigApi) => {
  // eslint-disable-next-line no-console
  console.log(`Creating APIs for ${config.getString('app.title')}`);

  const backendUrl = config.getString('backend.baseUrl');

  const builder = ApiRegistry.builder();

  const alertApi = builder.add(alertApiRef, new AlertApiForwarder());
  const errorApi = builder.add(
    errorApiRef,
    new ErrorAlerter(alertApi, new ErrorApiForwarder()),
  );

  builder.add(storageApiRef, WebStorage.create({ errorApi }));
<<<<<<< HEAD
  builder.add(
    circleCIApiRef,
    new CircleCIApi(`${backendUrl}/proxy/circleci/api`),
  );
=======
  builder.add(circleCIApiRef, new CircleCIApi());
  builder.add(githubActionsApiRef, new GithubActionsClient());
>>>>>>> d3ef4eb9
  builder.add(featureFlagsApiRef, new FeatureFlags());

  builder.add(lighthouseApiRef, new LighthouseRestApi('http://localhost:3003'));

  const oauthRequestApi = builder.add(
    oauthRequestApiRef,
    new OAuthRequestManager(),
  );

  builder.add(
    googleAuthApiRef,
    GoogleAuth.create({
      apiOrigin: backendUrl,
      basePath: '/auth/',
      oauthRequestApi,
    }),
  );

  const githubAuthApi = builder.add(
    githubAuthApiRef,
    GithubAuth.create({
      apiOrigin: backendUrl,
      basePath: '/auth/',
      oauthRequestApi,
    }),
  );

  builder.add(
    oktaAuthApiRef,
    OktaAuth.create({
      apiOrigin: backendUrl,
      basePath: '/auth/',
      oauthRequestApi,
    }),
  );

  builder.add(
    gitlabAuthApiRef,
    GitlabAuth.create({
      apiOrigin: backendUrl,
      basePath: '/auth/',
      oauthRequestApi,
    }),
  );

  builder.add(
    oauth2ApiRef,
    OAuth2.create({
      apiOrigin: backendUrl,
      basePath: '/auth/',
      oauthRequestApi,
    }),
  );

  builder.add(
    techRadarApiRef,
    new TechRadar({
      width: 1500,
      height: 800,
    }),
  );

  builder.add(
    catalogApiRef,
    new CatalogClient({
      apiOrigin: backendUrl,
      basePath: '/catalog',
    }),
  );

  builder.add(
    scaffolderApiRef,
    new ScaffolderApi({
      apiOrigin: backendUrl,
      basePath: '/scaffolder/v1',
    }),
  );

  builder.add(gitOpsApiRef, new GitOpsRestApi('http://localhost:3008'));

  builder.add(
    graphQlBrowseApiRef,
    GraphQLEndpoints.from([
      GraphQLEndpoints.create({
        id: 'gitlab',
        title: 'GitLab',
        url: 'https://gitlab.com/api/graphql',
      }),
      GraphQLEndpoints.github({
        id: 'github',
        title: 'GitHub',
        errorApi,
        githubAuthApi,
      }),
    ]),
  );

  builder.add(
    rollbarApiRef,
    new RollbarClient({
      apiOrigin: backendUrl,
      basePath: '/rollbar',
    }),
  );

  return builder.build();
};<|MERGE_RESOLUTION|>--- conflicted
+++ resolved
@@ -78,15 +78,11 @@
   );
 
   builder.add(storageApiRef, WebStorage.create({ errorApi }));
-<<<<<<< HEAD
   builder.add(
     circleCIApiRef,
     new CircleCIApi(`${backendUrl}/proxy/circleci/api`),
   );
-=======
-  builder.add(circleCIApiRef, new CircleCIApi());
   builder.add(githubActionsApiRef, new GithubActionsClient());
->>>>>>> d3ef4eb9
   builder.add(featureFlagsApiRef, new FeatureFlags());
 
   builder.add(lighthouseApiRef, new LighthouseRestApi('http://localhost:3003'));
