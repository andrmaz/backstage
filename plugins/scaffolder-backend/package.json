{
  "name": "@backstage/plugin-scaffolder-backend",
  "description": "The Backstage backend plugin that helps you create new things",
  "version": "0.15.15",
  "main": "src/index.ts",
  "types": "src/index.ts",
  "license": "Apache-2.0",
  "private": false,
  "publishConfig": {
    "access": "public",
    "main": "dist/index.cjs.js",
    "types": "dist/index.d.ts"
  },
  "homepage": "https://backstage.io",
  "repository": {
    "type": "git",
    "url": "https://github.com/backstage/backstage",
    "directory": "plugins/scaffolder-backend"
  },
  "keywords": [
    "backstage"
  ],
  "scripts": {
    "start": "backstage-cli backend:dev",
    "build": "backstage-cli backend:build",
    "lint": "backstage-cli lint",
    "test": "backstage-cli test",
    "prepack": "backstage-cli prepack",
    "postpack": "backstage-cli postpack",
    "clean": "backstage-cli clean",
    "build:assets": "node scripts/build-nunjucks.js"
  },
  "dependencies": {
    "@backstage/backend-common": "^0.9.12",
    "@backstage/catalog-client": "^0.5.2",
    "@backstage/catalog-model": "^0.9.7",
    "@backstage/config": "^0.1.11",
    "@backstage/errors": "^0.1.5",
    "@backstage/integration": "^0.6.10",
    "@backstage/plugin-catalog-backend": "^0.19.0",
    "@backstage/plugin-scaffolder-common": "^0.1.1",
    "@backstage/plugin-scaffolder-backend-module-cookiecutter": "^0.1.5",
    "@backstage/types": "^0.1.1",
<<<<<<< HEAD
    "@gitbeaker/core": "^35.1.0",
    "@gitbeaker/node": "^35.1.0",
=======
    "@gitbeaker/core": "^34.6.0",
    "@gitbeaker/node": "^34.6.0",
>>>>>>> 6ff20555
    "@octokit/rest": "^18.5.3",
    "@octokit/webhooks": "^9.14.1",
    "@types/express": "^4.17.6",
    "azure-devops-node-api": "^11.0.1",
    "command-exists": "^1.2.9",
    "compression": "^1.7.4",
    "cors": "^2.8.5",
    "express": "^4.17.1",
    "express-promise-router": "^4.1.0",
    "fs-extra": "10.0.0",
    "git-url-parse": "^11.6.0",
    "globby": "^11.0.0",
    "handlebars": "^4.7.6",
    "helmet": "^4.0.0",
    "isbinaryfile": "^4.0.8",
    "isomorphic-git": "^1.8.0",
    "jsonschema": "^1.2.6",
    "knex": "^0.95.1",
    "lodash": "^4.17.21",
    "luxon": "^2.0.2",
    "morgan": "^1.10.0",
    "node-fetch": "^2.6.1",
    "nunjucks": "^3.2.3",
    "octokit-plugin-create-pull-request": "^3.10.0",
    "uuid": "^8.2.0",
    "winston": "^3.2.1",
    "yaml": "^1.10.0",
    "vm2": "^3.9.5"
  },
  "devDependencies": {
    "@backstage/cli": "^0.10.0",
    "@backstage/test-utils": "^0.1.23",
    "@types/command-exists": "^1.2.0",
    "@types/fs-extra": "^9.0.1",
    "@types/git-url-parse": "^9.0.0",
    "@types/mock-fs": "^4.13.0",
    "@types/nunjucks": "^3.1.4",
    "@types/supertest": "^2.0.8",
    "esbuild": "^0.14.1",
    "jest-when": "^3.1.0",
    "mock-fs": "^5.1.0",
    "msw": "^0.35.0",
    "supertest": "^6.1.3",
    "yaml": "^1.10.0"
  },
  "files": [
    "dist",
    "migrations",
    "config.d.ts",
    "assets"
  ],
  "configSchema": "config.d.ts"
}<|MERGE_RESOLUTION|>--- conflicted
+++ resolved
@@ -41,13 +41,8 @@
     "@backstage/plugin-scaffolder-common": "^0.1.1",
     "@backstage/plugin-scaffolder-backend-module-cookiecutter": "^0.1.5",
     "@backstage/types": "^0.1.1",
-<<<<<<< HEAD
-    "@gitbeaker/core": "^35.1.0",
-    "@gitbeaker/node": "^35.1.0",
-=======
     "@gitbeaker/core": "^34.6.0",
     "@gitbeaker/node": "^34.6.0",
->>>>>>> 6ff20555
     "@octokit/rest": "^18.5.3",
     "@octokit/webhooks": "^9.14.1",
     "@types/express": "^4.17.6",
